from hicap_analysis.wells import GPM2CFD
from os import pardir
import numpy as np
import pandas as pd
from pathlib import Path
import pytest


datapath = Path('hicap_analysis/tests/data')

@pytest.fixture
def theis_results():
    from hicap_analysis import wells as wo
    excel_file = datapath / 'HighCap_Analysis_Worksheet_Example.xlsm'
    p = pd.read_excel(excel_file,
        sheet_name='Property_Drawdown_Analysis',
        usecols='C:D',
        skiprows=7,
        index_col=0)
    # read the two Q values and convert to CFD
    Q = [float(i)*wo.GPM2CFD for i in [p.loc['Pumping Rate Well #1 (gpm)'],
            p.loc['Pumping Rate Well #2 (gpm)']]]
    S = float(p.loc['Storage Coefficient (unitless)'])
    T = float(p.loc['Transmissivity (ft2/day)']) 
    time = float(p.loc['Theis Time of Pumping (days)'])
    params = {'Q':Q,'S':S,'T':T, 'time':time}
    theis_res = pd.read_excel(excel_file, 
        sheet_name='Theis', 
        skiprows= 9,
        usecols=('A:B,H:I'),
        names=['well1_dd','well1_r','well2_dd','well2_r'])
      
    return {'params':params, 'theis_res':theis_res}


@pytest.fixture
def walton_results():
    from hicap_analysis import wells as wo
    excel_file = datapath / 'HighCap_Analysis_Worksheet_Example.xlsm'  
    walton_res = pd.read_excel(excel_file,
        sheet_name='Stream#1_Depletion', 
        skiprows= 104,
        usecols=('C,M:N,R,AB:AC,AK'),
        names=['t_well','dep1','dep2','t_image','rch1','rch2', 'total_dep'])
    p = pd.read_excel(excel_file,
        sheet_name='Stream#1_Depletion', 
        skiprows= 70,
        nrows=30,
        usecols=('B:D'),
        names=['par','v1','v2'],
        index_col=0,)
    Q = p.loc['Q - Pumping rate (ft^3/dy)'].T.values
    S = p.loc['S - Storage (unitless)'].T.values
    dist = p.loc['a - Distance (feet)'].T.values
    T_gpd_ft = p.loc['T - Transmissivity (gpd/ft)'].T.values
    # a little trickery to get the index of the time array for start and end of each well
    Q_start_day = [pd.to_datetime(i).day_of_year - 1 
        for i in p.loc['  First Day of Annual Pumping ='].T.values]
    Q_end_day = [pd.to_datetime(i).day_of_year - 1 
        for i in p.loc['  Last Day of Annual Pumping ='].T.values]
    params = {'Q':Q, 'S':S, 'T_gpd_ft':T_gpd_ft,
            'Q_start_day':Q_start_day,
            'Q_end_day':Q_end_day, 'dist':dist}
  
  
    return {'params':params, 'walton_res':walton_res}

@pytest.fixture
def project_spreadsheet_results():
    from hicap_analysis import wells as wo
    excel_file = datapath / 'HighCap_Analysis_Worksheet_Example.xlsm'  
    # read in common parameters
    p = pd.read_excel(excel_file, sheet_name='Property_Drawdown_Analysis', 
                skiprows= 7, nrows=12, usecols=('C:D'), index_col=0)
    p1 = pd.read_excel(excel_file, sheet_name='Property_Drawdown_Analysis', 
                skiprows= 19, nrows=12, usecols=('C:D'), index_col=0)
    p2 = pd.read_excel(excel_file, sheet_name='Property_Drawdown_Analysis', 
                skiprows= 31, nrows=12, usecols=('C:D'), index_col=0)
    p3 = pd.read_excel(excel_file, sheet_name='Property_Drawdown_Analysis', 
                skiprows= 57, nrows=50, usecols=('C:F'), index_col=0)
    p4 = pd.read_excel(excel_file, sheet_name='Cumulative_Impact_Analysis', 
                skiprows= 22, nrows=5, usecols=('C:D'), index_col=0)
    p5 = pd.read_excel(excel_file, sheet_name='Cumulative_Impact_Analysis', 
                skiprows= 36, nrows=10, usecols=('H:I'), index_col=0)
                
    params= {'T': p.loc['Transmissivity (ft2/day)'].values[0],
                    'S': p.loc['Storage Coefficient (unitless)'].values[0],
                    'Q1_gpm': p.loc['Pumping Rate Well #1 (gpm)'].values[0],
                    'Q2_gpm': p.loc['Pumping Rate Well #2 (gpm)'].values[0],
                    'w1muni_dist': p3.loc['Distance from Well #1 to Municpal Well'].values[0],
                    'w2muni_dist': p3.loc['Distance from Well #2 to Municpal Well'].values[0], 
                    'w1sprng1_dist': p3.loc['Distance from Well #1 to Spring'].values[0],
                    'w2sprng1_dist': p3.loc['Distance from Well #2 to Spring'].values[0],
                    'muni_dd_combined_proposed': p3.loc['Distance from Well #1 to Municpal Well'].values[-1],
                    'sprng1_dd_combined_proposed':p3.loc['Distance from Well #1 to Spring'].values[-1],
                    'well1_5ftdd_loc': p3.loc[' Well #1 5-ft Drawdown (feet)'].values[0],
                    'well1_1ftdd_loc': p3.loc[' Well #1 1-ft Drawdown (feet)'].values[0],
                    'theis_p_time': p.loc['Theis Time of Pumping (days)'].values[0],
                    'stream_name_1': p1.loc['Stream Name'].values[0],
                    'stream_name_2': p2.loc['Stream Name'].values[0],
                    'depl_pump_time':p1.loc['Stream Depletion Duration Period (Days)'].values[0],
                    'w1s1_dist': p1.loc['Well #1 - Distance to Stream (feet)'].values[0],     
                    'w1s1_appor': p1.loc['Well #1 - Fraction Intercepting Stream (.1-1)'].values[0],
                    'w2s1_dist': p1.loc['Well #2 - Distance to Stream (feet)'].values[0],
                    'w2s1_appor': p1.loc['Well #2 - Fraction Intercepting Stream (.1-1)'].values[0],
                    'w1s2_dist': p2.loc['Well #1 - Distance to Stream (feet)'].values[0],
                    'w1s2_appor': p2.loc['Well #1 - Fraction Intercepting Stream (.1-1)'].values[0],
                    'w2s2_dist': p2.loc['Well #2 - Distance to Stream (feet)'].values[0],
                    'w2s2_appor': p2.loc['Well #2 - Fraction Intercepting Stream (.1-1)'].values[0],
                    's1_4yr_depl_cfs': p3.loc['Stream #1 depletion after year 4 (cfs)'].values[0],
                    's2_4yr_depl_cfs': p3.loc['Stream #2 depletion after year 4  (cfs)'].values[0],
                    'muni_dd_total_combined': p4.loc['Cumulative Impact Drawdown (ft)'].values[0],
                    'stream1_depl_existing':p5.iloc[0].values[0],
                    'stream1_depl_total_combined':p5.iloc[3].values[0]
                     }            
    return params

def test_project_spreadsheet(project_spreadsheet_results):
    from hicap_analysis.wells import Well, GPM2CFD
    pars = project_spreadsheet_results
    # set up the Project with multiple wells and multiple streams and make calculations
    well1 = Well(T=pars['T'], S=pars['S'], Q=pars['Q1_gpm']*GPM2CFD, depletion_years=5,
                theis_dd_days=pars['theis_p_time'],depl_pump_time=pars['depl_pump_time'],
                stream_dist = {pars['stream_name_1']:pars['w1s1_dist'], pars['stream_name_2']:pars['w1s2_dist']},
                drawdown_dist={'muni':pars['w1muni_dist']},
                stream_apportionment={pars['stream_name_1']:pars['w1s1_appor'],pars['stream_name_2']:pars['w1s2_appor']})
    well2 = Well(T=pars['T'], S=pars['S'], Q=pars['Q2_gpm']*GPM2CFD, depletion_years=5,
                theis_dd_days=pars['theis_p_time'],depl_pump_time=pars['depl_pump_time'],
                stream_dist = {pars['stream_name_1']:pars['w2s1_dist'], pars['stream_name_2']:pars['w2s2_dist']},
                drawdown_dist={'muni':pars['w2muni_dist']},
                stream_apportionment={pars['stream_name_1']:pars['w2s1_appor'],pars['stream_name_2']:pars['w2s2_appor']})
    dd1 = well1.drawdown['muni']
    dd2 = well2.drawdown['muni']
 
    assert np.allclose(dd1+dd2, pars['muni_dd_combined_proposed'], atol=0.1)
    

    depl1 = well1.depletion
    depl2 = well2.depletion
    stream1_max_depl = np.max(depl1[pars['stream_name_1']]) + np.max(depl2[pars['stream_name_1']])
    stream2_max_depl = np.max(depl1[pars['stream_name_2']]) + np.max(depl2[pars['stream_name_2']])
    assert np.allclose(stream1_max_depl, pars['s1_4yr_depl_cfs'], atol=1e-2)
    assert np.allclose(stream2_max_depl, pars['s2_4yr_depl_cfs'], atol=1e-2)
    
def test_theis(theis_results):
    """Test for the theis calculations - compared with two wells at multiple distances
        in the example spreadsheet

    Args:
        theis_results (@fixture, dict): parameters and results from example spreadsheet
    """


    from hicap_analysis import wells as wo
    pars = theis_results['params']
    dist = theis_results['theis_res'].well1_r
    
    time = pars['time']
    dd = [wo._theis(pars['T'], pars['S'], time, dist, currQ) for currQ in pars['Q']]
    assert np.allclose(dd[0],theis_results['theis_res'].well1_dd, atol=0.5)
    assert np.allclose(dd[1],theis_results['theis_res'].well2_dd, atol=0.7)

def test_distance():
    from hicap_analysis import analysis_project as ap
    assert np.isclose(ap._loc_to_dist([89.38323, 43.07476],[89.38492, 43.07479]), 450.09, atol=0.1)
  #  ([2,3],[9,32.9]), 30.70846788753877)

def test_glover(theis_results):
    """Athens test for the glover calculations
    TODO: find reference calcs to test against
    Args:
        theis_results (@fixture, dict): parameters and results from example spreadsheet
    """
    from hicap_analysis import wells as wo
    pars = theis_results['params']
    dist = theis_results['theis_res'].well1_r
    Qs = wo._glover(pars['T'], pars['S'], pars['time'], dist, pars['Q'][0])
    assert all(np.isnan(Qs)== False)
   
def test_sdf():
    """Test for streamflow depletion factor
        using values from original Jenkins (1968) paper
        https://doi.org/10.1111/j.1745-6584.1968.tb01641.x
        note Jenkins rounded to nearest 10 (page 42)
    """
    from hicap_analysis import wells as wo
    dist = 5280./2.
    T = 5.0e4/7.48
    S = 0.5
    sdf = wo._sdf(T,S,dist)
    assert np.allclose(sdf, 520, atol=1.5)

def test_walton(walton_results):
    """Test of a single year to be sure the Walton calculations are made correctly

    Args:
        walton_results ([type]): [description]
    """
    from hicap_analysis import wells as wo

    res = walton_results['walton_res']
    pars = walton_results['params']
    
    dep={}
    rch={}
    for idx in [0,1]:
        dep[idx] = wo._walton(pars['T_gpd_ft'][idx],
                    pars['S'][idx],
                    pars['dist'][idx],
                    res.t_well,
                    pars['Q'][idx]
                    )
        rch[idx] = wo._walton(pars['T_gpd_ft'][idx],
                    pars['S'][idx],
                    pars['dist'][idx],
                    res.t_image,
                    pars['Q'][idx]
                    )
    dep_tot = dep[0]-rch[0] + dep[1]-rch[1]
    assert np.allclose(dep[0], res.dep1)
    assert np.allclose(dep[1], res.dep2)
    assert np.allclose(rch[0], -res.rch1)
    assert np.allclose(rch[1], -res.rch2)
    assert np.allclose(dep_tot, res.total_dep)

def test_yaml_parsing(project_spreadsheet_results):
    pars = project_spreadsheet_results
    from hicap_analysis.analysis_project import Project 
    from hicap_analysis import wells as wo
    ap = Project(datapath / 'example.yml')
   # ap.populate_from_yaml(datapath / 'example.yml')
    #verify that the created well objects are populated with the same values as in the YML file
    assert set(ap.wells.keys()).difference(set(['new1','new2','Existing_CAFO','Existing_Irrig'])) == set()
    assert set(ap._Project__stream_responses.keys()).difference(set(['Upp Creek', 'no paddle'])) == set()
    assert set(ap._Project__dd_responses.keys()).difference(set(['Muni1', 'Sprng1'])) == set()
    
    # spot check some numbers
    assert ap.wells['new1'].T == 35
    assert np.isclose(wo.GPM2CFD * 1000, ap.wells['new2'].Q)
    assert ap.wells['new2'].stream_apportionment['Upp Creek'] == 0.3


    ap.report_responses()
    
    ap.write_responses_csv()

    agg_results = pd.read_csv(ap.csv_output_filename, index_col=0)
    # read in the CSV file and spot check against the spreadsheet output
    assert np.isclose(pars['muni_dd_combined_proposed'], agg_results.loc['total_proposed', 'Muni1:dd (ft)'], atol=0.1)
    assert np.isclose(pars['sprng1_dd_combined_proposed'], agg_results.loc['total_proposed', 'Sprng1:dd (ft)'], atol=0.002)
    assert np.isclose(pars['stream1_depl_existing'], agg_results.loc['total_existing', 'Upp Creek:depl (cfs)'], atol=0.005)
    assert np.isclose(pars['stream1_depl_total_combined'], agg_results.loc['total_combined', 'Upp Creek:depl (cfs)'], atol=0.01)

<<<<<<< HEAD
def test_yaml_parsing2():
    from hicap_analysis.analysis_project import Project
    from hicap_analysis import wells as wo
    ap = Project(datapath / 'example2.yml')
    ap.report_responses()
    ap.write_responses_csv()
    assert True 
    
def test_it():
    print('here')# 
=======
def test_complex_yml():
    from hicap_analysis.analysis_project import Project 

    ap = Project(datapath / 'example2.yml')
    ap.report_responses()
    ap.write_responses_csv()

    return('stoked')
>>>>>>> edc889bc
<|MERGE_RESOLUTION|>--- conflicted
+++ resolved
@@ -251,24 +251,11 @@
     assert np.isclose(pars['stream1_depl_existing'], agg_results.loc['total_existing', 'Upp Creek:depl (cfs)'], atol=0.005)
     assert np.isclose(pars['stream1_depl_total_combined'], agg_results.loc['total_combined', 'Upp Creek:depl (cfs)'], atol=0.01)
 
-<<<<<<< HEAD
-def test_yaml_parsing2():
-    from hicap_analysis.analysis_project import Project
-    from hicap_analysis import wells as wo
+def test_complex_yml():
+    from hicap_analysis.analysis_project import Project 
+
     ap = Project(datapath / 'example2.yml')
     ap.report_responses()
     ap.write_responses_csv()
-    assert True 
-    
-def test_it():
-    print('here')# 
-=======
-def test_complex_yml():
-    from hicap_analysis.analysis_project import Project 
-
-    ap = Project(datapath / 'example2.yml')
-    ap.report_responses()
-    ap.write_responses_csv()
-
-    return('stoked')
->>>>>>> edc889bc
+
+    return('stoked')