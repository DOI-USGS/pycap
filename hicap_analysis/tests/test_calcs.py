--- conflicted
+++ resolved
@@ -442,7 +442,6 @@
     # read in the CSV file and check against STRMDEPL08 Appendix 1 output (OFR2008-1166)
     assert np.isclose(df.resp_testing.max(), agg_results.loc['well1: proposed', 'testriver:depl (cfs)'], atol=0.001)
     assert np.allclose(df.resp_testing.values, ap.wells['well1'].depletion['testriver'], atol=0.001)
-<<<<<<< HEAD
 
 
 def test_hunt99ddwn():
@@ -467,7 +466,6 @@
     assert(ddwn == no_stream)
 
     
-=======
     
 def test_transient_dd():
     # read in the pumping timeseries and the depletion results included as a column
@@ -482,5 +480,4 @@
     
     ap.write_responses_csv()
 
-    agg_results = pd.read_csv(ap.csv_output_filename, index_col=0)
->>>>>>> 2664e167
+    agg_results = pd.read_csv(ap.csv_output_filename, index_col=0)